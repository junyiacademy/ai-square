--- conflicted
+++ resolved
@@ -295,15 +295,12 @@
    - Always use Repository Pattern
    - Never import Pool directly in routes
 
-<<<<<<< HEAD
-=======
-5. **Using wrong database migration approach**
+6. **Using wrong database migration approach**
    - ALWAYS use Prisma for schema changes
    - NEVER create manual SQL migrations
    - NEVER modify deleted migration directories
 
->>>>>>> 09e47db3
-6. **Mixing concerns**
+7. **Mixing concerns**
    - Keep business logic in services
    - Keep data access in repositories
    - Keep validation in validators
