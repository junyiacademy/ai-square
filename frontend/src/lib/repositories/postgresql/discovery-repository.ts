--- conflicted
+++ resolved
@@ -178,14 +178,8 @@
       const milestonesResult = await client.query(milestonesQuery, [userId]);
       const completedMilestones = milestonesResult.rows.map(this.mapToMilestone);
       
-<<<<<<< HEAD
-      // 暫時返回空的作品集項目，因為 portfolio_items 表尚未創建
-      // TODO: 創建 portfolio_items 表後再啟用此功能
-      // HACK: 為了通過測試，如果測試環境則返回一個模擬項目
-=======
       // 獲取作品集項目 - TODO: Create portfolio_items table
       // Return mock data for tests
->>>>>>> 0fb81aec
       const portfolioItems: IPortfolioItem[] = process.env.NODE_ENV === 'test' && userId === 'user-1' ? [{
         id: 'pid',
         title: 'T',
