'use client';

import React, { useState, useEffect } from 'react';
import { useTranslation } from 'react-i18next';
import { useRouter } from 'next/navigation';
<<<<<<< HEAD
import { ChartBarIcon, CheckCircleIcon } from '@heroicons/react/24/outline';
=======
import { CheckCircleIcon, XMarkIcon } from '@heroicons/react/24/outline';
>>>>>>> 8eb0ef2d
import dynamic from 'next/dynamic';
import DiscoveryNavigation from '@/components/layout/DiscoveryNavigation';

// Dynamic import to avoid SSR issues
const InterestAssessment = dynamic(
  () => import('@/components/discovery/InterestAssessment'),
  { 
    ssr: false,
    loading: () => <div className="text-center py-8">載入中...</div>
  }
);

// Import types only
<<<<<<< HEAD
import type { AssessmentResults, AssessmentSession } from '@/lib/types/user-data';
=======
import type { AssessmentResults, SavedPathData } from '@/lib/services/user-data-service';
>>>>>>> 8eb0ef2d
import DiscoveryHeader from '@/components/discovery/DiscoveryHeader';

export default function EvaluationPage() {
  const { t } = useTranslation(['discovery', 'navigation']);
  const router = useRouter();
  const [assessmentResults, setAssessmentResults] = useState<AssessmentResults | null>(null);
  const [isLoading, setIsLoading] = useState(true);
  const [achievementCount, setAchievementCount] = useState(0);
  const [assessmentAnswers, setAssessmentAnswers] = useState<Record<string, string[]>>({});
  const [workspaceCount, setWorkspaceCount] = useState(0);

  // Load existing assessment results
  useEffect(() => {
    const loadData = async () => {
      try {
        // Dynamic import to avoid webpack issues
        const { userDataService } = await import('@/lib/services/user-data-service');
        const userData = await userDataService.loadUserData();
        if (userData?.assessmentResults) {
          setAssessmentResults(userData.assessmentResults);
        }
        setAchievementCount(userData?.achievements?.badges?.length || 0);
        setWorkspaceCount(userData?.workspaceSessions?.length || 0);
        
        // Load the latest assessment session's answers
        if (userData?.assessmentSessions && userData.assessmentSessions.length > 0) {
          const latestSession = userData.assessmentSessions[userData.assessmentSessions.length - 1];
          if (latestSession.answers) {
            setAssessmentAnswers(latestSession.answers);
          }
        }
      } catch (error) {
        console.error('Failed to load assessment data:', error);
      } finally {
        setIsLoading(false);
      }
    };
    loadData();
  }, []);

  const handleAssessmentComplete = async (results: AssessmentResults, answers?: Record<string, string[]>) => {
    setAssessmentResults(results);
    if (answers) {
      setAssessmentAnswers(answers);
    }
    
    // Save assessment session
    try {
      const { userDataService } = await import('@/lib/services/user-data-service');
      
      const assessmentSession = {
        id: `assessment_${Date.now()}`,
        createdAt: new Date().toISOString(),
        results: results,
        answers: answers || {}
      };
      
      await userDataService.addAssessmentSession(assessmentSession);
    } catch (error) {
      console.error('Failed to save assessment results:', error);
    }
  };
  
  
  

  const handleRetakeAssessment = () => {
    setAssessmentResults(null);
  };

  if (isLoading) {
    return (
      <div className="min-h-screen bg-gradient-to-br from-blue-50 via-white to-purple-50 flex items-center justify-center">
        <div className="text-center">
          <div className="w-8 h-8 border-4 border-blue-600 border-t-transparent rounded-full animate-spin mx-auto mb-4"></div>
          <p className="text-gray-600">載入中...</p>
        </div>
      </div>
    );
  }

  return (
    <div className="min-h-screen bg-gradient-to-br from-blue-50 via-white to-purple-50">
      {/* Discovery Header with Navigation */}
      <DiscoveryHeader 
        hasAssessmentResults={!!assessmentResults}
        achievementCount={achievementCount}
        workspaceCount={workspaceCount}
      />

      {/* Content */}
      <div className="max-w-7xl mx-auto px-4 sm:px-6 lg:px-8 py-8">
        {assessmentResults ? (
          <div className="py-4">
            <div className="bg-white rounded-xl shadow-lg overflow-hidden">
              {/* Header */}
              <div className="bg-gradient-to-r from-purple-600 to-blue-600 p-4 text-white">
                <div className="flex items-center space-x-3">
                  <CheckCircleIcon className="w-6 h-6" />
                  <div>
                    <h2 className="text-xl font-bold">評估完成！</h2>
                    <p className="text-purple-100 text-sm">以下是你的興趣評估結果與答題紀錄</p>
                  </div>
                </div>
              </div>
              
              {/* Results Summary */}
              <div className="p-3 border-b border-gray-200">
                <h3 className="text-sm font-semibold text-gray-900 mb-2">你的傾向分析</h3>
                <div className="grid grid-cols-3 gap-2">
                  <div className="text-center p-2 rounded bg-blue-50">
                    <div className="text-lg font-bold text-blue-600">{assessmentResults.tech}%</div>
                    <div className="text-xs text-gray-600">科技</div>
                  </div>
                  <div className="text-center p-2 rounded bg-purple-50">
                    <div className="text-lg font-bold text-purple-600">{assessmentResults.creative}%</div>
                    <div className="text-xs text-gray-600">創意</div>
                  </div>
                  <div className="text-center p-2 rounded bg-green-50">
                    <div className="text-lg font-bold text-green-600">{assessmentResults.business}%</div>
                    <div className="text-xs text-gray-600">商業</div>
                  </div>
                </div>
              </div>
              
              {/* Questions and Answers */}
              {Object.keys(assessmentAnswers).length > 0 && (
                <div className="p-4 border-b border-gray-200 max-h-64 overflow-y-auto">
                  <h3 className="text-base font-semibold text-gray-900 mb-3">你的答題紀錄</h3>
                  <div className="space-y-3">
                    {(t('interestAssessment.questions', { returnObjects: true }) as Array<{id: string; text: string; options: Array<{id: string; text: string}>}>).map((question, index: number) => {
                      const selectedOptions = assessmentAnswers[question.id] || [];
                      if (selectedOptions.length === 0) return null;
                      
                      return (
                        <div key={question.id} className="bg-gray-50 rounded-lg p-3">
                          <div className="flex items-start space-x-2">
                            <span className="flex-shrink-0 w-5 h-5 bg-purple-600 text-white rounded-full text-xs flex items-center justify-center font-medium">
                              {index + 1}
                            </span>
                            <div className="flex-1">
                              <p className="font-medium text-gray-900 text-sm mb-1">{question.text}</p>
                              <div className="space-y-0.5">
                                {selectedOptions.map(optionId => {
                                  const option = question.options.find(opt => opt.id === optionId);
                                  return option ? (
                                    <div key={optionId} className="flex items-center space-x-1">
                                      <CheckCircleIcon className="w-3 h-3 text-green-500 flex-shrink-0" />
                                      <span className="text-xs text-gray-700">{option.text}</span>
                                    </div>
                                  ) : null;
                                })}
                              </div>
                            </div>
                          </div>
                        </div>
                      );
                    })}
                  </div>
                </div>
              )}
              
              {/* Actions */}
              <div className="p-3 bg-gray-50">
                <div className="flex gap-2 justify-center">
                  <button
                    onClick={() => window.location.href = '/discovery/scenarios'}
                    className="bg-gradient-to-r from-purple-600 to-blue-600 text-white px-4 py-2 rounded-lg hover:shadow-lg transition-all duration-200 text-sm font-medium"
                  >
                    查看冒險副本
                  </button>
                  <button
                    onClick={handleRetakeAssessment}
                    className="bg-white text-gray-700 px-4 py-2 rounded-lg hover:bg-gray-100 transition-colors border border-gray-300 text-sm font-medium"
                  >
                    重新評估
                  </button>
                </div>
              </div>
            </div>
          </div>
        ) : (
          <InterestAssessment onComplete={handleAssessmentComplete} />
        )}
      </div>

      {/* Navigation */}
      <DiscoveryNavigation />
<<<<<<< HEAD
=======
      
      {/* Path Selection Dialog */}
      {showPathSelection && (
        <div className="fixed inset-0 bg-black bg-opacity-50 flex items-center justify-center z-50 p-4">
          <div className="bg-white rounded-2xl max-w-2xl w-full max-h-[80vh] overflow-hidden shadow-2xl">
            <div className="p-6 border-b border-gray-200">
              <div className="flex justify-between items-start">
                <div>
                  <h3 className="text-xl font-bold text-gray-900">恭喜完成評估！</h3>
                  <p className="text-gray-600 mt-1">根據你的興趣分析，我們為你推薦了以下學習路徑</p>
                </div>
                <button
                  onClick={() => setShowPathSelection(false)}
                  className="text-gray-400 hover:text-gray-600"
                >
                  <XMarkIcon className="w-6 h-6" />
                </button>
              </div>
            </div>
            
            <div className="p-6 overflow-y-auto max-h-[50vh]">
              <div className="space-y-4">
                {newPaths.length === 0 && (
                  <p className="text-center text-gray-500">沒有推薦的路徑</p>
                )}
                {newPaths.map(path => {
                  const pathData = t(`careers.${path.pathData.id}`, { returnObjects: true, defaultValue: null }) as Record<string, unknown> | null;
                  const isSelected = selectedPaths.has(path.id);
                  
                  // Fallback data if translation not found
                  const fallbackData = {
                    content_creator: { title: '內容創作者', subtitle: '創作引人入勝的數位內容' },
                    youtuber: { title: 'YouTuber', subtitle: '創作影片內容' },
                    game_designer: { title: '遊戲設計師', subtitle: '設計有趣的遊戲體驗' },
                    app_developer: { title: '應用程式開發者', subtitle: '開發實用的應用程式' },
                    startup_founder: { title: '創業家', subtitle: '打造創新的商業模式' },
                    data_analyst: { title: '數據分析師', subtitle: '從數據中發現洞察' },
                    ux_designer: { title: 'UX 設計師', subtitle: '設計優秀的用戶體驗' },
                    product_manager: { title: '產品經理', subtitle: '管理產品開發流程' },
                    tech_entrepreneur: { title: '科技創業家', subtitle: '結合技術與商業的創新' }
                  };
                  
                  const displayData = pathData && typeof pathData === 'object' && 
                    'title' in pathData && typeof pathData.title === 'string'
                    ? pathData as { title: string; subtitle: string; category?: string }
                    : fallbackData[path.pathData.id as keyof typeof fallbackData] || { 
                        title: path.pathData.id, 
                        subtitle: '探索新的可能性' 
                      };
                  
                  if (!displayData) {
                    return null;
                  }
                  
                  return (
                    <div
                      key={path.id}
                      onClick={() => togglePathSelection(path.id)}
                      className={`
                        p-4 rounded-xl border-2 cursor-pointer transition-all
                        ${isSelected 
                          ? 'border-purple-500 bg-purple-50' 
                          : 'border-gray-200 bg-white hover:border-gray-300'
                        }
                      `}
                    >
                      <div className="flex items-start space-x-4">
                        <div className={`
                          w-5 h-5 rounded border-2 flex-shrink-0 mt-0.5 transition-all
                          ${isSelected 
                            ? 'bg-purple-500 border-purple-500' 
                            : 'bg-white border-gray-300'
                          }
                        `}>
                          {isSelected && (
                            <svg className="w-3 h-3 text-white m-auto" fill="currentColor" viewBox="0 0 12 10">
                              <path d="M10.28.28L3.989 6.575 1.695 4.28A1 1 0 00.28 5.695l3 3a1 1 0 001.414 0l7-7A1 1 0 0010.28.28z" />
                            </svg>
                          )}
                        </div>
                        
                        <div className="flex-1">
                          <h4 className="font-semibold text-gray-900">{displayData.title}</h4>
                          <p className="text-sm text-gray-600 mt-1">{displayData.subtitle}</p>
                          <div className="flex items-center space-x-4 mt-2">
                            <span className="text-sm text-purple-600 font-medium">
                              {path.matchPercentage}% 匹配度
                            </span>
                            {'category' in displayData && typeof displayData.category === 'string' && (
                              <span className="text-sm text-gray-500">
                                {displayData.category}
                              </span>
                            )}
                          </div>
                        </div>
                      </div>
                    </div>
                  );
                })}
              </div>
            </div>
            
            <div className="p-6 border-t border-gray-200 bg-gray-50">
              <div className="flex justify-between items-center">
                <p className="text-sm text-gray-600">
                  已選擇 {selectedPaths.size} 個路徑
                </p>
                <div className="flex space-x-3">
                  <button
                    onClick={() => setShowPathSelection(false)}
                    className="px-4 py-2 text-gray-700 bg-white border border-gray-300 rounded-lg hover:bg-gray-50 transition-colors"
                  >
                    稍後決定
                  </button>
                  <button
                    onClick={handleConfirmPaths}
                    disabled={selectedPaths.size === 0}
                    className={`
                      px-6 py-2 rounded-lg font-medium transition-colors
                      ${selectedPaths.size > 0
                        ? 'bg-purple-600 text-white hover:bg-purple-700'
                        : 'bg-gray-300 text-gray-500 cursor-not-allowed'
                      }
                    `}
                  >
                    加入選擇的副本
                  </button>
                </div>
              </div>
            </div>
          </div>
        </div>
      )}
>>>>>>> 8eb0ef2d
    </div>
  );
}<|MERGE_RESOLUTION|>--- conflicted
+++ resolved
@@ -3,11 +3,7 @@
 import React, { useState, useEffect } from 'react';
 import { useTranslation } from 'react-i18next';
 import { useRouter } from 'next/navigation';
-<<<<<<< HEAD
-import { ChartBarIcon, CheckCircleIcon } from '@heroicons/react/24/outline';
-=======
-import { CheckCircleIcon, XMarkIcon } from '@heroicons/react/24/outline';
->>>>>>> 8eb0ef2d
+import { ChartBarIcon, CheckCircleIcon, XMarkIcon } from '@heroicons/react/24/outline';
 import dynamic from 'next/dynamic';
 import DiscoveryNavigation from '@/components/layout/DiscoveryNavigation';
 
@@ -21,11 +17,7 @@
 );
 
 // Import types only
-<<<<<<< HEAD
 import type { AssessmentResults, AssessmentSession } from '@/lib/types/user-data';
-=======
-import type { AssessmentResults, SavedPathData } from '@/lib/services/user-data-service';
->>>>>>> 8eb0ef2d
 import DiscoveryHeader from '@/components/discovery/DiscoveryHeader';
 
 export default function EvaluationPage() {
@@ -98,113 +90,116 @@
 
   if (isLoading) {
     return (
-      <div className="min-h-screen bg-gradient-to-br from-blue-50 via-white to-purple-50 flex items-center justify-center">
+      <div className="min-h-screen bg-gray-50 flex items-center justify-center">
         <div className="text-center">
-          <div className="w-8 h-8 border-4 border-blue-600 border-t-transparent rounded-full animate-spin mx-auto mb-4"></div>
-          <p className="text-gray-600">載入中...</p>
+          <div className="animate-spin rounded-full h-12 w-12 border-b-2 border-purple-600 mx-auto"></div>
+          <p className="mt-4 text-gray-600">載入中...</p>
         </div>
       </div>
     );
   }
 
+  const pageTitle = assessmentResults 
+    ? t('discovery:evaluation.resultsTitle')
+    : t('discovery:evaluation.title');
+
+  const pageDescription = assessmentResults
+    ? t('discovery:evaluation.resultsDescription')
+    : t('discovery:evaluation.subtitle');
+
   return (
-    <div className="min-h-screen bg-gradient-to-br from-blue-50 via-white to-purple-50">
-      {/* Discovery Header with Navigation */}
+    <div className="min-h-screen bg-gradient-to-br from-purple-50 via-white to-blue-50">
       <DiscoveryHeader 
-        hasAssessmentResults={!!assessmentResults}
-        achievementCount={achievementCount}
-        workspaceCount={workspaceCount}
+        title={pageTitle}
+        description={pageDescription}
+        progress={achievementCount > 0 ? 33 : 0}
+        currentStep={2}
+        totalSteps={3}
       />
 
-      {/* Content */}
-      <div className="max-w-7xl mx-auto px-4 sm:px-6 lg:px-8 py-8">
+      <div className="max-w-4xl mx-auto px-4 py-8">
         {assessmentResults ? (
-          <div className="py-4">
-            <div className="bg-white rounded-xl shadow-lg overflow-hidden">
-              {/* Header */}
-              <div className="bg-gradient-to-r from-purple-600 to-blue-600 p-4 text-white">
-                <div className="flex items-center space-x-3">
-                  <CheckCircleIcon className="w-6 h-6" />
-                  <div>
-                    <h2 className="text-xl font-bold">評估完成！</h2>
-                    <p className="text-purple-100 text-sm">以下是你的興趣評估結果與答題紀錄</p>
-                  </div>
+          <div className="bg-white rounded-2xl shadow-lg p-8">
+            <div className="text-center mb-8">
+              <CheckCircleIcon className="w-16 h-16 text-green-500 mx-auto mb-4" />
+              <h2 className="text-2xl font-bold text-gray-900 mb-2">
+                {t('discovery:evaluation.completedTitle')}
+              </h2>
+              <p className="text-gray-600">
+                {t('discovery:evaluation.completedDescription')}
+              </p>
+            </div>
+
+            <div className="space-y-6">
+              {/* Tech Score */}
+              <div>
+                <div className="flex justify-between items-center mb-2">
+                  <span className="text-gray-700 font-medium">
+                    {t('discovery:evaluation.techInterest')}
+                  </span>
+                  <span className="text-gray-900 font-bold">
+                    {assessmentResults.tech}%
+                  </span>
+                </div>
+                <div className="w-full bg-gray-200 rounded-full h-3">
+                  <div 
+                    className="bg-blue-500 h-3 rounded-full transition-all duration-500"
+                    style={{ width: `${assessmentResults.tech}%` }}
+                  />
                 </div>
               </div>
+
+              {/* Creative Score */}
+              <div>
+                <div className="flex justify-between items-center mb-2">
+                  <span className="text-gray-700 font-medium">
+                    {t('discovery:evaluation.creativeInterest')}
+                  </span>
+                  <span className="text-gray-900 font-bold">
+                    {assessmentResults.creative}%
+                  </span>
+                </div>
+                <div className="w-full bg-gray-200 rounded-full h-3">
+                  <div 
+                    className="bg-purple-500 h-3 rounded-full transition-all duration-500"
+                    style={{ width: `${assessmentResults.creative}%` }}
+                  />
+                </div>
+              </div>
+
+              {/* Business Score */}
+              <div>
+                <div className="flex justify-between items-center mb-2">
+                  <span className="text-gray-700 font-medium">
+                    {t('discovery:evaluation.businessInterest')}
+                  </span>
+                  <span className="text-gray-900 font-bold">
+                    {assessmentResults.business}%
+                  </span>
+                </div>
+                <div className="w-full bg-gray-200 rounded-full h-3">
+                  <div 
+                    className="bg-green-500 h-3 rounded-full transition-all duration-500"
+                    style={{ width: `${assessmentResults.business}%` }}
+                  />
+                </div>
+              </div>
+            </div>
+
+            <div className="mt-8 space-y-4">
+              <button
+                onClick={() => router.push('/discovery/scenarios')}
+                className="w-full bg-purple-600 text-white py-3 px-6 rounded-lg font-medium hover:bg-purple-700 transition-colors"
+              >
+                {t('discovery:evaluation.viewScenarios')}
+              </button>
               
-              {/* Results Summary */}
-              <div className="p-3 border-b border-gray-200">
-                <h3 className="text-sm font-semibold text-gray-900 mb-2">你的傾向分析</h3>
-                <div className="grid grid-cols-3 gap-2">
-                  <div className="text-center p-2 rounded bg-blue-50">
-                    <div className="text-lg font-bold text-blue-600">{assessmentResults.tech}%</div>
-                    <div className="text-xs text-gray-600">科技</div>
-                  </div>
-                  <div className="text-center p-2 rounded bg-purple-50">
-                    <div className="text-lg font-bold text-purple-600">{assessmentResults.creative}%</div>
-                    <div className="text-xs text-gray-600">創意</div>
-                  </div>
-                  <div className="text-center p-2 rounded bg-green-50">
-                    <div className="text-lg font-bold text-green-600">{assessmentResults.business}%</div>
-                    <div className="text-xs text-gray-600">商業</div>
-                  </div>
-                </div>
-              </div>
-              
-              {/* Questions and Answers */}
-              {Object.keys(assessmentAnswers).length > 0 && (
-                <div className="p-4 border-b border-gray-200 max-h-64 overflow-y-auto">
-                  <h3 className="text-base font-semibold text-gray-900 mb-3">你的答題紀錄</h3>
-                  <div className="space-y-3">
-                    {(t('interestAssessment.questions', { returnObjects: true }) as Array<{id: string; text: string; options: Array<{id: string; text: string}>}>).map((question, index: number) => {
-                      const selectedOptions = assessmentAnswers[question.id] || [];
-                      if (selectedOptions.length === 0) return null;
-                      
-                      return (
-                        <div key={question.id} className="bg-gray-50 rounded-lg p-3">
-                          <div className="flex items-start space-x-2">
-                            <span className="flex-shrink-0 w-5 h-5 bg-purple-600 text-white rounded-full text-xs flex items-center justify-center font-medium">
-                              {index + 1}
-                            </span>
-                            <div className="flex-1">
-                              <p className="font-medium text-gray-900 text-sm mb-1">{question.text}</p>
-                              <div className="space-y-0.5">
-                                {selectedOptions.map(optionId => {
-                                  const option = question.options.find(opt => opt.id === optionId);
-                                  return option ? (
-                                    <div key={optionId} className="flex items-center space-x-1">
-                                      <CheckCircleIcon className="w-3 h-3 text-green-500 flex-shrink-0" />
-                                      <span className="text-xs text-gray-700">{option.text}</span>
-                                    </div>
-                                  ) : null;
-                                })}
-                              </div>
-                            </div>
-                          </div>
-                        </div>
-                      );
-                    })}
-                  </div>
-                </div>
-              )}
-              
-              {/* Actions */}
-              <div className="p-3 bg-gray-50">
-                <div className="flex gap-2 justify-center">
-                  <button
-                    onClick={() => window.location.href = '/discovery/scenarios'}
-                    className="bg-gradient-to-r from-purple-600 to-blue-600 text-white px-4 py-2 rounded-lg hover:shadow-lg transition-all duration-200 text-sm font-medium"
-                  >
-                    查看冒險副本
-                  </button>
-                  <button
-                    onClick={handleRetakeAssessment}
-                    className="bg-white text-gray-700 px-4 py-2 rounded-lg hover:bg-gray-100 transition-colors border border-gray-300 text-sm font-medium"
-                  >
-                    重新評估
-                  </button>
-                </div>
-              </div>
+              <button
+                onClick={handleRetakeAssessment}
+                className="w-full bg-gray-100 text-gray-700 py-3 px-6 rounded-lg font-medium hover:bg-gray-200 transition-colors"
+              >
+                {t('discovery:evaluation.retakeAssessment')}
+              </button>
             </div>
           </div>
         ) : (
@@ -214,142 +209,6 @@
 
       {/* Navigation */}
       <DiscoveryNavigation />
-<<<<<<< HEAD
-=======
-      
-      {/* Path Selection Dialog */}
-      {showPathSelection && (
-        <div className="fixed inset-0 bg-black bg-opacity-50 flex items-center justify-center z-50 p-4">
-          <div className="bg-white rounded-2xl max-w-2xl w-full max-h-[80vh] overflow-hidden shadow-2xl">
-            <div className="p-6 border-b border-gray-200">
-              <div className="flex justify-between items-start">
-                <div>
-                  <h3 className="text-xl font-bold text-gray-900">恭喜完成評估！</h3>
-                  <p className="text-gray-600 mt-1">根據你的興趣分析，我們為你推薦了以下學習路徑</p>
-                </div>
-                <button
-                  onClick={() => setShowPathSelection(false)}
-                  className="text-gray-400 hover:text-gray-600"
-                >
-                  <XMarkIcon className="w-6 h-6" />
-                </button>
-              </div>
-            </div>
-            
-            <div className="p-6 overflow-y-auto max-h-[50vh]">
-              <div className="space-y-4">
-                {newPaths.length === 0 && (
-                  <p className="text-center text-gray-500">沒有推薦的路徑</p>
-                )}
-                {newPaths.map(path => {
-                  const pathData = t(`careers.${path.pathData.id}`, { returnObjects: true, defaultValue: null }) as Record<string, unknown> | null;
-                  const isSelected = selectedPaths.has(path.id);
-                  
-                  // Fallback data if translation not found
-                  const fallbackData = {
-                    content_creator: { title: '內容創作者', subtitle: '創作引人入勝的數位內容' },
-                    youtuber: { title: 'YouTuber', subtitle: '創作影片內容' },
-                    game_designer: { title: '遊戲設計師', subtitle: '設計有趣的遊戲體驗' },
-                    app_developer: { title: '應用程式開發者', subtitle: '開發實用的應用程式' },
-                    startup_founder: { title: '創業家', subtitle: '打造創新的商業模式' },
-                    data_analyst: { title: '數據分析師', subtitle: '從數據中發現洞察' },
-                    ux_designer: { title: 'UX 設計師', subtitle: '設計優秀的用戶體驗' },
-                    product_manager: { title: '產品經理', subtitle: '管理產品開發流程' },
-                    tech_entrepreneur: { title: '科技創業家', subtitle: '結合技術與商業的創新' }
-                  };
-                  
-                  const displayData = pathData && typeof pathData === 'object' && 
-                    'title' in pathData && typeof pathData.title === 'string'
-                    ? pathData as { title: string; subtitle: string; category?: string }
-                    : fallbackData[path.pathData.id as keyof typeof fallbackData] || { 
-                        title: path.pathData.id, 
-                        subtitle: '探索新的可能性' 
-                      };
-                  
-                  if (!displayData) {
-                    return null;
-                  }
-                  
-                  return (
-                    <div
-                      key={path.id}
-                      onClick={() => togglePathSelection(path.id)}
-                      className={`
-                        p-4 rounded-xl border-2 cursor-pointer transition-all
-                        ${isSelected 
-                          ? 'border-purple-500 bg-purple-50' 
-                          : 'border-gray-200 bg-white hover:border-gray-300'
-                        }
-                      `}
-                    >
-                      <div className="flex items-start space-x-4">
-                        <div className={`
-                          w-5 h-5 rounded border-2 flex-shrink-0 mt-0.5 transition-all
-                          ${isSelected 
-                            ? 'bg-purple-500 border-purple-500' 
-                            : 'bg-white border-gray-300'
-                          }
-                        `}>
-                          {isSelected && (
-                            <svg className="w-3 h-3 text-white m-auto" fill="currentColor" viewBox="0 0 12 10">
-                              <path d="M10.28.28L3.989 6.575 1.695 4.28A1 1 0 00.28 5.695l3 3a1 1 0 001.414 0l7-7A1 1 0 0010.28.28z" />
-                            </svg>
-                          )}
-                        </div>
-                        
-                        <div className="flex-1">
-                          <h4 className="font-semibold text-gray-900">{displayData.title}</h4>
-                          <p className="text-sm text-gray-600 mt-1">{displayData.subtitle}</p>
-                          <div className="flex items-center space-x-4 mt-2">
-                            <span className="text-sm text-purple-600 font-medium">
-                              {path.matchPercentage}% 匹配度
-                            </span>
-                            {'category' in displayData && typeof displayData.category === 'string' && (
-                              <span className="text-sm text-gray-500">
-                                {displayData.category}
-                              </span>
-                            )}
-                          </div>
-                        </div>
-                      </div>
-                    </div>
-                  );
-                })}
-              </div>
-            </div>
-            
-            <div className="p-6 border-t border-gray-200 bg-gray-50">
-              <div className="flex justify-between items-center">
-                <p className="text-sm text-gray-600">
-                  已選擇 {selectedPaths.size} 個路徑
-                </p>
-                <div className="flex space-x-3">
-                  <button
-                    onClick={() => setShowPathSelection(false)}
-                    className="px-4 py-2 text-gray-700 bg-white border border-gray-300 rounded-lg hover:bg-gray-50 transition-colors"
-                  >
-                    稍後決定
-                  </button>
-                  <button
-                    onClick={handleConfirmPaths}
-                    disabled={selectedPaths.size === 0}
-                    className={`
-                      px-6 py-2 rounded-lg font-medium transition-colors
-                      ${selectedPaths.size > 0
-                        ? 'bg-purple-600 text-white hover:bg-purple-700'
-                        : 'bg-gray-300 text-gray-500 cursor-not-allowed'
-                      }
-                    `}
-                  >
-                    加入選擇的副本
-                  </button>
-                </div>
-              </div>
-            </div>
-          </div>
-        </div>
-      )}
->>>>>>> 8eb0ef2d
     </div>
   );
 }